## 📋 Architecture

<<<<<<< HEAD
 
=======


>>>>>>> 21aaa6dc
### Backend Services

AYCOM follows a microservices architecture with the following components:

- **API Gateway** - Central entry point for all client requests, handles routing and authentication
- **User Service** - Handles user authentication, profiles, social connections, and blocking functionality
- **Thread Service** - Manages threads, replies, media, and content interactions (likes, bookmarks)
- **Community Service** - Provides community management, membership, and chat functionality
- **Event Bus** - Handles asynchronous communication between services using RabbitMQ
- **AI Service** - Provides AI-based content categorization and analysis with TensorFlow

### Frontend

- Built with Svelte for reactive UI components
- TypeScript for type-safety
- Modern responsive design with custom theme support (dark/light mode)
- WebSocket integration for real-time notifications and chat
- Responsive layout suitable for mobile and desktop devices

### Infrastructure

- Docker containerization for consistent deployment across environments
- PostgreSQL databases (separate for each service to ensure independence)
- Redis for caching, session management, and real-time features
- RabbitMQ for asynchronous messaging and event broadcasting
- TensorFlow for AI content categorization capabilities

### Backend
- **Language**: Go (Golang) for high-performance microservices
- **Communication**: gRPC for efficient inter-service communication
- **Database**: PostgreSQL (separate instances for each service)
- **Caching**: Redis for performance optimization and WebSocket support
- **Message Queue**: RabbitMQ for event-driven architecture
- **Authentication**: JWT-based token system with refresh capabilities
- **API Documentation**: Swagger/OpenAPI

### Frontend
- **Framework**: Svelte for reactive UI components
- **Language**: TypeScript for type safety
- **Styling**: Modern CSS with custom theming system (dark/light mode)
- **API Client**: Custom fetch wrapper with standardized error handling
- **State Management**: Svelte stores for global state
- **WebSockets**: Real-time notifications and chat functionality

### AI Components
- **API**: Flask-based REST API
- **ML Framework**: TensorFlow/Keras for machine learning models
- **NLP**: Natural language processing for content categorization
- **Model Training**: Jupyter notebooks for model development and training
- **Model Deployment**: Containerized inference service<|MERGE_RESOLUTION|>--- conflicted
+++ resolved
@@ -1,11 +1,5 @@
 ## 📋 Architecture
 
-<<<<<<< HEAD
- 
-=======
-
-
->>>>>>> 21aaa6dc
 ### Backend Services
 
 AYCOM follows a microservices architecture with the following components:
